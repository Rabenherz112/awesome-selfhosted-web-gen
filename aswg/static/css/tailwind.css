--- conflicted
+++ resolved
@@ -1355,18 +1355,7 @@
       }
     }
   }
-<<<<<<< HEAD
-  .hover\:bg-gray-200 {
-    &:hover {
-      @media (hover: hover) {
-        background-color: var(--color-gray-200);
-      }
-    }
-  }
-  .hover\:bg-gray-700 {
-=======
   .hover\:bg-cta-hover {
->>>>>>> 6e1ff1b8
     &:hover {
       @media (hover: hover) {
         background-color: var(--color-cta-hover);
